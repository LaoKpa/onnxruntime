// Copyright (c) Microsoft Corporation. All rights reserved.
// Licensed under the MIT License.

#include "orttraining/training_ops/cuda/reduction/reduction_all.h"

#include "core/framework/op_kernel_context_internal.h"
#include "core/providers/cuda/reduction/reduction_functions.h"
#include "core/providers/cuda/shared_inc/accumulation_type.h"

namespace onnxruntime {
namespace cuda {

#define REGISTER_REDUCE_ALL_KERNEL_TYPED(Name, TIn, TOut)                                                                                       \
  ONNX_OPERATOR_TYPED_KERNEL_EX(                                                                                                                \
      Name,                                                                                                                                     \
      kMSDomain,                                                                                                                                \
      1,                                                                                                                                        \
      TIn##_##TOut,                                                                                                                             \
      kCudaExecutionProvider,                                                                                                                   \
      KernelDefBuilder().TypeConstraint("TIn", DataTypeImpl::GetTensorType<TIn>()).TypeConstraint("TOut", DataTypeImpl::GetTensorType<TOut>()), \
      Name<TIn, TOut>);

template <typename TIn, typename TOut>
Status ReduceAllL2<TIn, TOut>::ComputeInternal(OpKernelContext* ctx) const {
  typedef typename ToCudaType<TIn>::MappedType CudaTIn;
  typedef typename ToCudaType<TOut>::MappedType CudaTOut;

  // Get Input tensor count.
  const auto total_tensor_count = ctx->InputCount();
  // We only have one tensor per group so
  // grouped_tensor_pointers[i] always contains only one element.
  std::vector<std::vector<void*>> grouped_tensor_pointers;
  std::vector<int> tensor_sizes;

  for (int i = 0; i < total_tensor_count; ++i) {
    if (ignore_mask_ & (1 << i)) {
      continue;
    }
    const Tensor* input = ctx->Input<Tensor>(i);
    const auto size = input->Shape().Size();
    ORT_ENFORCE(size <= std::numeric_limits<int>::max(), "Number of reduced elements (",
                size, ") exceeds the max allowed value (", std::numeric_limits<int>::max(), ").");
    grouped_tensor_pointers.push_back({const_cast<TIn*>(input->Data<TIn>())});
    tensor_sizes.push_back(static_cast<int>(size));
  }

  const auto tensor_to_reduce_count = tensor_sizes.size();

  // Allocate output tensor.
  Tensor* output = ctx->Output(0, {});
  CudaTOut* p_output = reinterpret_cast<CudaTOut*>(output->template MutableData<TOut>());
  ORT_ENFORCE(cudaMemset(p_output, 0, sizeof(CudaTOut)) == cudaSuccess);

  auto ctx_internal = static_cast<OpKernelContextInternal*>(ctx);
  bool deterministic = ctx_internal && ctx_internal->GetUseDeterministicCompute();

  if (!deterministic) {
    typedef MultiTensorReduceL2<CudaTIn, CudaTOut> TFunctor;
    TFunctor functor;

    // Check if all values are finite and write true to deviceOutput.
    // Otherwise, false will be written.
    launch_multi_tensor_functor<1, TFunctor, CudaTOut*>(
        2048 * 32, tensor_sizes, grouped_tensor_pointers, functor, p_output);

    // *p_output is the squared sum of all elements.
    // Let's take a sqrt to get the actual L2-norm.
    ScalarSqrt(p_output, p_output);
  } else {
    // alternate path only for deterministic compute ..
    typedef AccumulationType_t<CudaTOut> CudaTAcc;

    // find scratch buffer size needed by 'reduce_square_sum' for each tensor
    int scratch_size = 0;
    for (int i = 0; i < tensor_to_reduce_count; ++i) {
      scratch_size = std::max(scratch_size, compute_reduction_buffer_size(sizeof(CudaTAcc), tensor_sizes[i]));
    }

    // enlarge scratch buffer size for 'reduce_sum' over tensor square norms
    scratch_size = std::max(scratch_size, compute_reduction_buffer_size(sizeof(CudaTAcc), tensor_to_reduce_count));

    // add head room for final output and square norms of each tensor
<<<<<<< HEAD
    scratch_size += (1 + tensor_to_reduce_count) * sizeof(CudaTAcc);

    // create GPU scratch space and zero target for each tensor square norm
    uint8_t* p_scratch = GetScratchBuffer<uint8_t>(scratch_size).get();
    ORT_ENFORCE(cudaMemset(p_scratch, 0, sizeof(CudaTAcc) * (1 + tensor_to_reduce_count)) == cudaSuccess);

    CudaTAcc* p_global_sqnorm = reinterpret_cast<CudaTAcc*>(p_scratch);
    CudaTAcc* p_tensor_sqnorm = p_global_sqnorm + 1;
    CudaTAcc* p_reduce_buffer = p_tensor_sqnorm + tensor_to_reduce_count;
=======
    scratch_size += (1 + total_tensor_count) * sizeof(CudaTAcc);

    // create GPU scratch space and zero target for each tensor square norm
    uint8_t* p_scratch = GetScratchBuffer<uint8_t>(scratch_size).get();
    ORT_ENFORCE(cudaMemset(p_scratch, 0, sizeof(CudaTAcc) * (1 + total_tensor_count)) == cudaSuccess);

    CudaTAcc* p_global_sqnorm = reinterpret_cast<CudaTAcc*>(p_scratch);
    CudaTAcc* p_tensor_sqnorm = p_global_sqnorm + 1;
    CudaTAcc* p_reduce_buffer = p_tensor_sqnorm + total_tensor_count;
>>>>>>> aec4cb48

    // perform reduction l2norm = sqrt[sum(tensor[i][j]**2)] for i,j over all tensor elements
    for (int i = 0; i < tensor_to_reduce_count; ++i) {
      CudaTIn* p_tensor_i = reinterpret_cast<CudaTIn*>(grouped_tensor_pointers[i][0]);
      reduce_square_sum(p_tensor_i, p_tensor_sqnorm + i, tensor_sizes[i], p_reduce_buffer);
    }
    reduce_sum(p_tensor_sqnorm, p_global_sqnorm, tensor_to_reduce_count, p_reduce_buffer);
    ScalarSqrt(p_global_sqnorm, p_output);
  }

  return Status::OK();
}

REGISTER_REDUCE_ALL_KERNEL_TYPED(ReduceAllL2, float, float)
REGISTER_REDUCE_ALL_KERNEL_TYPED(ReduceAllL2, MLFloat16, float)
REGISTER_REDUCE_ALL_KERNEL_TYPED(ReduceAllL2, float, MLFloat16)
REGISTER_REDUCE_ALL_KERNEL_TYPED(ReduceAllL2, MLFloat16, MLFloat16)

}  // namespace cuda
}  // namespace onnxruntime<|MERGE_RESOLUTION|>--- conflicted
+++ resolved
@@ -80,7 +80,7 @@
     scratch_size = std::max(scratch_size, compute_reduction_buffer_size(sizeof(CudaTAcc), tensor_to_reduce_count));
 
     // add head room for final output and square norms of each tensor
-<<<<<<< HEAD
+
     scratch_size += (1 + tensor_to_reduce_count) * sizeof(CudaTAcc);
 
     // create GPU scratch space and zero target for each tensor square norm
@@ -90,17 +90,6 @@
     CudaTAcc* p_global_sqnorm = reinterpret_cast<CudaTAcc*>(p_scratch);
     CudaTAcc* p_tensor_sqnorm = p_global_sqnorm + 1;
     CudaTAcc* p_reduce_buffer = p_tensor_sqnorm + tensor_to_reduce_count;
-=======
-    scratch_size += (1 + total_tensor_count) * sizeof(CudaTAcc);
-
-    // create GPU scratch space and zero target for each tensor square norm
-    uint8_t* p_scratch = GetScratchBuffer<uint8_t>(scratch_size).get();
-    ORT_ENFORCE(cudaMemset(p_scratch, 0, sizeof(CudaTAcc) * (1 + total_tensor_count)) == cudaSuccess);
-
-    CudaTAcc* p_global_sqnorm = reinterpret_cast<CudaTAcc*>(p_scratch);
-    CudaTAcc* p_tensor_sqnorm = p_global_sqnorm + 1;
-    CudaTAcc* p_reduce_buffer = p_tensor_sqnorm + total_tensor_count;
->>>>>>> aec4cb48
 
     // perform reduction l2norm = sqrt[sum(tensor[i][j]**2)] for i,j over all tensor elements
     for (int i = 0; i < tensor_to_reduce_count; ++i) {
